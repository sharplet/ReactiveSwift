--- conflicted
+++ resolved
@@ -112,11 +112,6 @@
 
 ## Operator composition
 
-<<<<<<< HEAD
-### Lifting
-
-Signal operators can be _lifted_ to operate upon `SignalProducer`s with the `lift` operator. In other words, this will create a new `SignalProducer` which will apply the given signal operator to _every_ signal created from the incoming `SignalProducer`s as if the operator had been applied to each signal yielded from `start()`.
-=======
 ### Pipe
 
 The `|>` operator can be used to apply a primitive to an event stream. Multiple
@@ -137,10 +132,6 @@
 This will create a new `SignalProducer` which will apply the given operator to
 _every_ `Signal` created, just as if the operator had been applied to each
 produced `Signal` individually.
-
-The `|>` operator implicitly lifts `Signal` operators, so it can be used to
-apply them directly to `SignalProducer`s.
->>>>>>> 556ffdf9
 
 ## Transforming event streams
 
