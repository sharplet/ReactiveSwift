--- conflicted
+++ resolved
@@ -23,13 +23,9 @@
 			return isUserEnabled && !isExecuting
 		}
 
-		var isUserEnabled = true
-		var isExecuting = false
+		var isUserEnabled: Bool
+		var isExecuting: Bool
 		var value: Value
-
-		init(value: Value) {
-			self.value = value
-		}
 	}
 
 	private struct DerivedSignals {
@@ -141,18 +137,6 @@
 		deinitToken = Lifetime.Token()
 		lifetime = Lifetime(deinitToken)
 
-<<<<<<< HEAD
-		let actionState = MutableProperty(ActionState<State.Value>(value: state.value))
-		self.isEnabled = actionState.map { $0.isEnabled }
-
-		// `isExecuting` has its own backing so that when the observer of `isExecuting`
-		// synchronously affects the action state, the signal of the action state does not
-		// deadlock due to the recursion.
-		let isExecuting = MutableProperty(false)
-		self.isExecuting = Property(capturing: isExecuting)
-
-=======
->>>>>>> 8153d786
 		// `Action` retains its state property.
 		lifetime.observeEnded { _ = state }
 
