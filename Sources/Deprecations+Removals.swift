import Foundation
import Dispatch
import Result

// MARK: Unavailable methods in ReactiveSwift 2.0.
extension PropertyProtocol {
	@available(*, unavailable, renamed:"flatMap(_:_:)")
	public func flatMap<P: PropertyProtocol>(_ strategy: FlattenStrategy, transform: @escaping (Value) -> P) -> Property<P.Value> { fatalError() }
}

extension Signal {
	@available(*, unavailable, renamed:"flatMap(_:_:)")
	public func flatMap<U>(_ strategy: FlattenStrategy, transform: @escaping (Value) -> SignalProducer<U, Error>) -> Signal<U, Error> { fatalError() }

	@available(*, unavailable, renamed:"flatMap(_:_:)")
	public func flatMap<U>(_ strategy: FlattenStrategy, transform: @escaping (Value) -> SignalProducer<U, NoError>) -> Signal<U, Error> { fatalError() }

	@available(*, unavailable, renamed:"flatMap(_:_:)")
	public func flatMap<U>(_ strategy: FlattenStrategy, transform: @escaping (Value) -> Signal<U, Error>) -> Signal<U, Error> { fatalError() }

	@available(*, unavailable, renamed:"flatMap(_:_:)")
	public func flatMap<U>(_ strategy: FlattenStrategy, transform: @escaping (Value) -> Signal<U, NoError>) -> Signal<U, Error> { fatalError() }

	@available(*, unavailable, renamed:"flatMap(_:_:)")
	public func flatMap<P: PropertyProtocol>(_ strategy: FlattenStrategy, transform: @escaping (Value) -> P) -> Signal<P.Value, Error> { fatalError() }
}

extension Signal where Error == NoError {
	@available(*, unavailable, renamed:"flatMap(_:_:)")
	public func flatMap<U, E>(_ strategy: FlattenStrategy, transform: @escaping (Value) -> SignalProducer<U, E>) -> Signal<U, E> { fatalError() }

	@available(*, unavailable, renamed:"flatMap(_:_:)")
	public func flatMap<U>(_ strategy: FlattenStrategy, transform: @escaping (Value) -> SignalProducer<U, NoError>) -> Signal<U, NoError> { fatalError() }

	@available(*, unavailable, renamed:"flatMap(_:_:)")
	public func flatMap<U, E>(_ strategy: FlattenStrategy, transform: @escaping (Value) -> Signal<U, E>) -> Signal<U, E> { fatalError() }

	@available(*, unavailable, renamed:"flatMap(_:_:)")
	public func flatMap<U>(_ strategy: FlattenStrategy, transform: @escaping (Value) -> Signal<U, NoError>) -> Signal<U, NoError> { fatalError() }
}

extension SignalProducer {
	@available(*, unavailable, renamed:"flatMap(_:_:)")
	public func flatMap<U>(_ strategy: FlattenStrategy, transform: @escaping (Value) -> SignalProducer<U, Error>) -> SignalProducer<U, Error> { fatalError() }

	@available(*, unavailable, renamed:"flatMap(_:_:)")
	public func flatMap<U>(_ strategy: FlattenStrategy, transform: @escaping (Value) -> SignalProducer<U, NoError>) -> SignalProducer<U, Error> { fatalError() }

	@available(*, unavailable, renamed:"flatMap(_:_:)")
	public func flatMap<U>(_ strategy: FlattenStrategy, transform: @escaping (Value) -> Signal<U, Error>) -> SignalProducer<U, Error> { fatalError() }

	@available(*, unavailable, renamed:"flatMap(_:_:)")
	public func flatMap<U>(_ strategy: FlattenStrategy, transform: @escaping (Value) -> Signal<U, NoError>) -> SignalProducer<U, Error> { fatalError() }

	@available(*, unavailable, renamed:"flatMap(_:_:)")
	public func flatMap<P: PropertyProtocol>(_ strategy: FlattenStrategy, transform: @escaping (Value) -> P) -> SignalProducer<P.Value, Error> { fatalError() }
}

extension SignalProducer where Error == NoError {
	@available(*, unavailable, renamed:"flatMap(_:_:)")
	public func flatMap<U, E>(_ strategy: FlattenStrategy, transform: @escaping (Value) -> SignalProducer<U, E>) -> SignalProducer<U, E> { fatalError() }

	@available(*, unavailable, renamed:"flatMap(_:_:)")
	public func flatMap<U>(_ strategy: FlattenStrategy, transform: @escaping (Value) -> SignalProducer<U, NoError>) -> SignalProducer<U, NoError> { fatalError() }

	@available(*, unavailable, renamed:"flatMap(_:_:)")
	public func flatMap<U, E>(_ strategy: FlattenStrategy, transform: @escaping (Value) -> Signal<U, E>) -> SignalProducer<U, E> { fatalError() }

	@available(*, unavailable, renamed:"flatMap(_:_:)")
	public func flatMap<U>(_ strategy: FlattenStrategy, transform: @escaping (Value) -> Signal<U, NoError>) -> SignalProducer<U, NoError> { fatalError() }
}

extension ComposableMutablePropertyProtocol {
	@available(*, unavailable, renamed:"withValue(_:)")
	public func withValue<Result>(action: (Value) throws -> Result) rethrows -> Result { fatalError() }
}

<<<<<<< HEAD
extension SignalProducer {
	@available(*, unavailable, renamed:"attempt(_:)")
	public func attempt(action: @escaping (Value) -> Result<(), Error>) -> SignalProducer<Value, Error> { fatalError() }
=======
extension CompositeDisposable {
	@available(*, deprecated, message:"Use `Disposable?` instead. The typealias would be removed in a future release.")
	public typealias DisposableHandle = Disposable?
}

extension Optional where Wrapped == Disposable {
	@available(*, unavailable, renamed:"dispose")
	public func remove() { fatalError() }
>>>>>>> ae1fcf83
}

@available(*, unavailable, renamed:"SignalProducer.timer")
public func timer(interval: DispatchTimeInterval, on scheduler: DateScheduler) -> SignalProducer<Date, NoError> { fatalError() }

@available(*, unavailable, renamed:"SignalProducer.timer")
public func timer(interval: DispatchTimeInterval, on scheduler: DateScheduler, leeway: DispatchTimeInterval) -> SignalProducer<Date, NoError> { fatalError() }

// MARK: Obsolete types in ReactiveSwift 2.0.
extension Action {
	@available(*, unavailable, renamed:"init(state:enabledIf:execute:)")
	public convenience init<State: PropertyProtocol>(state property: State, enabledIf isEnabled: @escaping (State.Value) -> Bool, _ execute: @escaping (State.Value, Input) -> SignalProducer<Output, Error>) { fatalError() }

	@available(*, unavailable, renamed:"init(enabledIf:execute:)")
	public convenience init<P: PropertyProtocol>(enabledIf property: P, _ execute: @escaping (Input) -> SignalProducer<Output, Error>) where P.Value == Bool { fatalError() }

	@available(*, unavailable, renamed:"init(execute:)")
	public convenience init(_ execute: @escaping (Input) -> SignalProducer<Output, Error>) { fatalError() }
}

extension Action where Input == Void {
	@available(*, unavailable, renamed:"init(state:execute:)")
	public convenience init<P: PropertyProtocol, T>(input: P, _ execute: @escaping (T) -> SignalProducer<Output, Error>) where P.Value == T? { fatalError() }

	@available(*, unavailable, renamed:"init(state:execute:)")
	public convenience init<P: PropertyProtocol, T>(input: P, _ execute: @escaping (T) -> SignalProducer<Output, Error>) where P.Value == T { fatalError() }
}

@available(*, unavailable, renamed:"Bag.Token")
public typealias RemovalToken = Bag<Any>.Token

@available(*, unavailable, message: "This protocol has been removed. Constrain `Action` directly instead.")
public protocol ActionProtocol {}

@available(*, unavailable, message: "The protocol has been removed. Constrain `Observer` directly instead.")
public protocol ObserverProtocol {}

@available(*, unavailable, message:"The protocol has been replaced by `BindingTargetProvider`.")
public protocol BindingTargetProtocol {}

@available(*, unavailable, message:"The protocol has been removed. Constrain `Atomic` directly instead.")
public protocol AtomicProtocol {}

// MARK: Depreciated types in ReactiveSwift 1.x.
extension Signal where Value == Bool {
	@available(*, deprecated, renamed: "negate()")
	public var negated: Signal<Bool, Error> {
		return negate()
	}
}

extension SignalProducer where Value == Bool {
	@available(*, deprecated, renamed: "negate()")
	public var negated: SignalProducer<Bool, Error> {
		return negate()
	}
}

extension PropertyProtocol where Value == Bool {
	@available(*, deprecated, renamed: "negate()")
	public var negated: Property<Bool> {
		return negate()
	}
}

@available(*, deprecated, renamed:"Scheduler")
public typealias SchedulerProtocol = Scheduler

@available(*, deprecated, renamed:"DateScheduler")
public typealias DateSchedulerProtocol = DateScheduler

@available(*, deprecated, renamed:"BindingSource")
public typealias BindingSourceProtocol = BindingSource

// MARK: Removed Types and APIs in ReactiveCocoa 5.0.

// Renamed Protocols
@available(*, unavailable, renamed:"ActionProtocol")
public enum ActionType {}

@available(*, unavailable, renamed:"SignalProtocol")
public enum SignalType {}

@available(*, unavailable, renamed:"SignalProducerProtocol")
public enum SignalProducerType {}

@available(*, unavailable, renamed:"PropertyProtocol")
public enum PropertyType {}

@available(*, unavailable, renamed:"MutablePropertyProtocol")
public enum MutablePropertyType {}

@available(*, unavailable, renamed:"ObserverProtocol")
public enum ObserverType {}

@available(*, unavailable, renamed:"Scheduler")
public enum SchedulerType {}

@available(*, unavailable, renamed:"DateScheduler")
public enum DateSchedulerType {}

@available(*, unavailable, renamed:"OptionalProtocol")
public enum OptionalType {}

@available(*, unavailable, renamed:"EventLoggerProtocol")
public enum EventLoggerType {}

@available(*, unavailable, renamed:"EventProtocol")
public enum EventType {}

// Renamed and Removed Types

@available(*, unavailable, renamed:"Property")
public struct AnyProperty<Value> {}

@available(*, unavailable, message:"Use 'Property(value:)' to create a constant property instead. 'ConstantProperty' is removed in RAC 5.0.")
public struct ConstantProperty<Value> {}

// Renamed Properties

extension Disposable {
	@available(*, unavailable, renamed:"isDisposed")
	public var disposed: Bool { fatalError() }
}

extension SerialDisposable {
	@available(*, unavailable, renamed:"inner")
	public var innerDisposable: Disposable? {
		get { fatalError() }
		set { fatalError() }
 }
}

extension ScopedDisposable {
	@available(*, unavailable, renamed:"inner")
	public var innerDisposable: Disposable { fatalError() }
}

extension Action {
	@available(*, unavailable, renamed:"isEnabled")
	public var enabled: Bool { fatalError() }

	@available(*, unavailable, renamed:"isExecuting")
	public var executing: Bool { fatalError() }
}

// Renamed Enum cases

extension Event {
	@available(*, unavailable, renamed:"value")
	public static var Next: Event<Value, Error> { fatalError() }

	@available(*, unavailable, renamed:"failed")
	public static var Failed: Event<Value, Error> { fatalError() }

	@available(*, unavailable, renamed:"completed")
	public static var Completed: Event<Value, Error> { fatalError() }

	@available(*, unavailable, renamed:"interrupted")
	public static var Interrupted: Event<Value, Error> { fatalError() }
}

extension ActionError {
	@available(*, unavailable, renamed:"producerFailed")
	public static var ProducerError: ActionError { fatalError() }

	@available(*, unavailable, renamed:"disabled")
	public static var NotEnabled: ActionError { fatalError() }
}

extension FlattenStrategy {
	@available(*, unavailable, renamed:"latest")
	public static var Latest: FlattenStrategy { fatalError() }

	@available(*, unavailable, renamed:"concat")
	public static var Concat: FlattenStrategy { fatalError() }

	@available(*, unavailable, renamed:"merge")
	public static var Merge: FlattenStrategy { fatalError() }
}

extension LoggingEvent.Signal {
	@available(*, unavailable, renamed:"next")
	public static var Next: LoggingEvent.Signal { fatalError() }

	@available(*, unavailable, renamed:"completed")
	public static var Completed: LoggingEvent.Signal { fatalError() }

	@available(*, unavailable, renamed:"failed")
	public static var Failed: LoggingEvent.Signal { fatalError() }

	@available(*, unavailable, renamed:"terminated")
	public static var Terminated: LoggingEvent.Signal { fatalError() }

	@available(*, unavailable, renamed:"disposed")
	public static var Disposed: LoggingEvent.Signal { fatalError() }

	@available(*, unavailable, renamed:"interrupted")
	public static var Interrupted: LoggingEvent.Signal { fatalError() }
}

extension LoggingEvent.SignalProducer {
	@available(*, unavailable, renamed:"started")
	public static var Started: LoggingEvent.Signal { fatalError() }

	@available(*, unavailable, renamed:"next")
	public static var Next: LoggingEvent.Signal { fatalError() }

	@available(*, unavailable, renamed:"completed")
	public static var Completed: LoggingEvent.Signal { fatalError() }

	@available(*, unavailable, renamed:"failed")
	public static var Failed: LoggingEvent.Signal { fatalError() }

	@available(*, unavailable, renamed:"terminated")
	public static var Terminated: LoggingEvent.Signal { fatalError() }

	@available(*, unavailable, renamed:"disposed")
	public static var Disposed: LoggingEvent.Signal { fatalError() }

	@available(*, unavailable, renamed:"interrupted")
	public static var Interrupted: LoggingEvent.Signal { fatalError() }
}

// Methods

extension Bag {
	@available(*, unavailable, renamed:"remove(using:)")
	public func removeValueForToken(_ token: Token) { fatalError() }
}

extension CompositeDisposable {
	@available(*, unavailable, renamed:"add(_:)")
	public func addDisposable(_ d: Disposable) -> Disposable? { fatalError() }
}

extension Observer {
	@available(*, unavailable, renamed: "init(value:failed:completed:interrupted:)")
	public convenience init(
		next: ((Value) -> Void)? = nil,
		failed: ((Error) -> Void)? = nil,
		completed: (() -> Void)? = nil,
		interrupted: (() -> Void)? = nil
		) { fatalError() }

	@available(*, unavailable, renamed: "send(value:)")
	public func sendNext(_ value: Value) { fatalError() }
	
	@available(*, unavailable, renamed: "send(error:)")
	public func sendFailed(_ error: Error) { fatalError() }
}

extension Signal {
	@available(*, unavailable, renamed:"take(first:)")
	public func take(_ count: Int) -> Signal<Value, Error> { fatalError() }

	@available(*, unavailable, renamed:"take(last:)")
	public func takeLast(_ count: Int) -> Signal<Value, Error> { fatalError() }

	@available(*, unavailable, renamed:"skip(first:)")
	public func skip(_ count: Int) -> Signal<Value, Error> { fatalError() }

	@available(*, unavailable, renamed:"observe(on:)")
	public func observeOn(_ scheduler: Scheduler) -> Signal<Value, Error> { fatalError() }

	@available(*, unavailable, renamed:"combineLatest(with:)")
	public func combineLatestWith<S: SignalProtocol>(_ otherSignal: S) -> Signal<(Value, S.Value), Error> { fatalError() }

	@available(*, unavailable, renamed:"zip(with:)")
	public func zipWith<S: SignalProtocol>(_ otherSignal: S) -> Signal<(Value, S.Value), Error> { fatalError() }

	@available(*, unavailable, renamed:"take(until:)")
	public func takeUntil(_ trigger: Signal<(), NoError>) -> Signal<Value, Error> { fatalError() }

	@available(*, unavailable, renamed:"take(untilReplacement:)")
	public func takeUntilReplacement(_ replacement: Signal<Value, Error>) -> Signal<Value, Error> { fatalError() }

	@available(*, unavailable, renamed:"skip(until:)")
	public func skipUntil(_ trigger: Signal<(), NoError>) -> Signal<Value, Error> { fatalError() }

	@available(*, unavailable, renamed:"skip(while:)")
	public func skipWhile(_ predicate: (Value) -> Bool) -> Signal<Value, Error> { fatalError() }

	@available(*, unavailable, renamed:"take(while:)")
	public func takeWhile(_ predicate: (Value) -> Bool) -> Signal<Value, Error> { fatalError() }

	@available(*, unavailable, renamed:"timeout(after:raising:on:)")
	public func timeoutWithError(_ error: Error, afterInterval: TimeInterval, onScheduler: DateScheduler) -> Signal<Value, Error> { fatalError() }

	@available(*, unavailable, message: "This Signal may emit errors which must be handled explicitly, or observed using `observeResult(_:)`")
	public func observeNext(_ next: (Value) -> Void) -> Disposable? { fatalError() }
}

extension Signal where Value: OptionalProtocol {
	@available(*, unavailable, renamed:"skipNil()")
	public func ignoreNil() -> SignalProducer<Value.Wrapped, Error> { fatalError() }
}

extension Signal where Error == NoError {
	@available(*, unavailable, renamed: "observeValues")
	public func observeNext(_ next: (Value) -> Void) -> Disposable? { fatalError() }
}

extension Signal where Value: Sequence {
	@available(*, deprecated, message: "Use flatten() instead")
	public func flatten(_ strategy: FlattenStrategy) -> Signal<Value.Iterator.Element, Error> {
		return self.flatMap(strategy, SignalProducer.init)
	}
}

extension SignalProducer {
	@available(*, unavailable, renamed:"take(first:)")
	public func take(_ count: Int) -> SignalProducer<Value, Error> { fatalError() }

	@available(*, unavailable, renamed:"take(last:)")
	public func takeLast(_ count: Int) -> SignalProducer<Value, Error> { fatalError() }

	@available(*, unavailable, renamed:"skip(first:)")
	public func skip(_ count: Int) -> SignalProducer<Value, Error> { fatalError() }

	@available(*, unavailable, renamed:"retry(upTo:)")
	public func retry(_ count: Int) -> SignalProducer<Value, Error> { fatalError() }

	@available(*, unavailable, renamed:"observe(on:)")
	public func observeOn(_ scheduler: Scheduler) -> SignalProducer<Value, Error> { fatalError() }

	@available(*, unavailable, renamed:"start(on:)")
	public func startOn(_ scheduler: Scheduler) -> SignalProducer<Value, Error> { fatalError() }

	@available(*, unavailable, renamed:"combineLatest(with:)")
	public func combineLatestWith<U>(_ otherProducer: SignalProducer<U, Error>) -> SignalProducer<(Value, U), Error> { fatalError() }

	@available(*, unavailable, renamed:"combineLatest(with:)")
	public func combineLatestWith<U>(_ otherSignal: Signal<U, Error>) -> SignalProducer<(Value, U), Error> { fatalError() }

	@available(*, unavailable, renamed:"zip(with:)")
	public func zipWith<U>(_ otherProducer: SignalProducer<U, Error>) -> SignalProducer<(Value, U), Error> { fatalError() }

	@available(*, unavailable, renamed:"zip(with:)")
	public func zipWith<U>(_ otherSignal: Signal<U, Error>) -> SignalProducer<(Value, U), Error> { fatalError() }

	@available(*, unavailable, renamed:"take(until:)")
	public func takeUntil(_ trigger: Signal<(), NoError>) -> SignalProducer<Value, Error> { fatalError() }

	@available(*, unavailable, renamed:"take(until:)")
	public func takeUntil(_ trigger: SignalProducer<(), NoError>) -> SignalProducer<Value, Error> { fatalError() }

	@available(*, unavailable, renamed:"take(untilReplacement:)")
	public func takeUntilReplacement(_ replacement: Signal<Value, Error>) -> SignalProducer<Value, Error> { fatalError() }

	@available(*, unavailable, renamed:"take(untilReplacement:)")
	public func takeUntilReplacement(_ replacement: SignalProducer<Value, Error>) -> SignalProducer<Value, Error> { fatalError() }

	@available(*, unavailable, renamed:"skip(until:)")
	public func skipUntil(_ trigger: Signal<(), NoError>) -> SignalProducer<Value, Error> { fatalError() }

	@available(*, unavailable, renamed:"skip(until:)")
	public func skipUntil(_ trigger: SignalProducer<(), NoError>) -> SignalProducer<Value, Error> { fatalError() }

	@available(*, unavailable, renamed:"skip(while:)")
	public func skipWhile(_ predicate: (Value) -> Bool) -> SignalProducer<Value, Error> { fatalError() }

	@available(*, unavailable, renamed:"take(while:)")
	public func takeWhile(_ predicate: (Value) -> Bool) -> SignalProducer<Value, Error> { fatalError() }

	@available(*, unavailable, renamed:"timeout(after:raising:on:)")
	public func timeoutWithError(_ error: Error, afterInterval: TimeInterval, onScheduler: DateScheduler) -> SignalProducer<Value, Error> { fatalError() }

	@available(*, unavailable, message:"This SignalProducer may emit errors which must be handled explicitly, or observed using `startWithResult(_:)`.")
	public func startWithNext(_ next: (Value) -> Void) -> Disposable { fatalError() }

	@available(*, unavailable, renamed:"repeat(_:)")
	public func times(_ count: Int) -> SignalProducer<Value, Error> { fatalError() }
}

extension SignalProducer where Value: OptionalProtocol {
	@available(*, unavailable, renamed:"skipNil()")
	public func ignoreNil() -> SignalProducer<Value.Wrapped, Error> { fatalError() }
}

extension SignalProducer where Error == NoError {
	@available(*, unavailable, renamed: "startWithValues")
	public func startWithNext(_ value: @escaping (Value) -> Void) -> Disposable { fatalError() }
}

extension SignalProducer where Value: Sequence {
	@available(*, deprecated, message: "Use flatten() instead")
	public func flatten(_ strategy: FlattenStrategy) -> SignalProducer<Value.Iterator.Element, Error> {
		return self.flatMap(strategy, SignalProducer<Value.Iterator.Element, NoError>.init)
	}
}

extension SignalProducer {
	@available(*, unavailable, message:"Use properties instead. `buffer(_:)` is removed in RAC 5.0.")
	public static func buffer(_ capacity: Int) -> (SignalProducer, Signal<Value, Error>.Observer) { fatalError() }

	@available(*, unavailable, renamed:"init(_:)")
	public init<S: SignalProtocol>(signal: S) where S.Value == Value, S.Error == Error { fatalError() }

	@available(*, unavailable, renamed:"init(_:)")
	public init<S: Sequence>(values: S) where S.Iterator.Element == Value { fatalError() }
}

extension PropertyProtocol {
	@available(*, unavailable, renamed:"combineLatest(with:)")
	public func combineLatestWith<P: PropertyProtocol>(_ otherProperty: P) -> Property<(Value, P.Value)> { fatalError() }

	@available(*, unavailable, renamed:"zip(with:)")
	public func zipWith<P: PropertyProtocol>(_ otherProperty: P) -> Property<(Value, P.Value)> { fatalError() }
}

extension Property {
	@available(*, unavailable, renamed:"Property(initial:then:)")
	public convenience init(initialValue: Value, producer: SignalProducer<Value, NoError>) { fatalError() }

	@available(*, unavailable, renamed:"Property(initial:then:)")
	public convenience init(initialValue: Value, signal: Signal<Value, NoError>) { fatalError() }
}

extension DateScheduler {
	@available(*, unavailable, renamed:"schedule(after:action:)")
	func scheduleAfter(date: Date, _ action: () -> Void) -> Disposable? { fatalError() }

	@available(*, unavailable, renamed:"schedule(after:interval:leeway:)")
	func scheduleAfter(date: Date, repeatingEvery: TimeInterval, withLeeway: TimeInterval, action: () -> Void) -> Disposable? { fatalError() }

	@available(*, unavailable, message:"schedule(after:interval:leeway:action:) now uses DispatchTimeInterval")
	func schedule(after date: Date, interval: TimeInterval, leeway: TimeInterval, action: @escaping () -> Void) -> Disposable? { fatalError() }

	@available(*, unavailable, message:"schedule(after:interval:action:) now uses DispatchTimeInterval")
	public func schedule(after date: Date, interval: TimeInterval, action: @escaping () -> Void) -> Disposable? { fatalError() }
}

extension TestScheduler {
	@available(*, unavailable, renamed:"advance(by:)")
	public func advanceByInterval(_ interval: TimeInterval) { fatalError() }

	@available(*, unavailable, renamed:"advance(to:)")
	public func advanceToDate(_ date: Date) { fatalError() }

	@available(*, unavailable, message:"advance(by:) now uses DispatchTimeInterval")
	public func advance(by interval: TimeInterval) { fatalError() }

	@available(*, unavailable, message:"rewind(by:) now uses DispatchTimeInterval")
	public func rewind(by interval: TimeInterval) { fatalError() }
}

extension QueueScheduler {
	@available(*, unavailable, renamed:"main")
	public static var mainQueueScheduler: QueueScheduler { fatalError() }
}

extension NotificationCenter {
	@available(*, unavailable, renamed:"reactive.notifications")
	public func rac_notifications(forName name: Notification.Name?, object: AnyObject? = nil) -> SignalProducer<Notification, NoError> { fatalError() }
}

extension URLSession {
	@available(*, unavailable, renamed:"reactive.data")
	public func rac_data(with request: URLRequest) -> SignalProducer<(Data, URLResponse), NSError> { fatalError() }
}

extension Reactive where Base: URLSession {
	@available(*, unavailable, message:"Use the overload which returns `SignalProducer<(Data, URLResponse), AnyError>` instead, and cast `AnyError.error` to `NSError` as you need")
	public func data(with request: URLRequest) -> SignalProducer<(Data, URLResponse), NSError> { fatalError() }
}

// Free functions

@available(*, unavailable, message:"timer(interval:on:) now uses DispatchTimeInterval")
public func timer(interval: TimeInterval, on scheduler: DateScheduler) -> SignalProducer<Date, NoError> { fatalError() }

@available(*, unavailable, message:"timer(interval:on:leeway:) now uses DispatchTimeInterval")
public func timer(interval: TimeInterval, on scheduler: DateScheduler, leeway: TimeInterval) -> SignalProducer<Date, NoError> { fatalError() }

@available(*, unavailable, renamed:"Signal.combineLatest")
public func combineLatest<A, B, Error>(_ a: Signal<A, Error>, _ b: Signal<B, Error>) -> Signal<(A, B), Error> { fatalError() }

@available(*, unavailable, renamed:"Signal.combineLatest")
public func combineLatest<A, B, C, Error>(_ a: Signal<A, Error>, _ b: Signal<B, Error>, _ c: Signal<C, Error>) -> Signal<(A, B, C), Error> { fatalError() }

@available(*, unavailable, renamed:"Signal.combineLatest")
public func combineLatest<A, B, C, D, Error>(_ a: Signal<A, Error>, _ b: Signal<B, Error>, _ c: Signal<C, Error>, _ d: Signal<D, Error>) -> Signal<(A, B, C, D), Error> { fatalError() }

@available(*, unavailable, renamed:"Signal.combineLatest")
public func combineLatest<A, B, C, D, E, Error>(_ a: Signal<A, Error>, _ b: Signal<B, Error>, _ c: Signal<C, Error>, _ d: Signal<D, Error>, _ e: Signal<E, Error>) -> Signal<(A, B, C, D, E), Error> { fatalError() }

@available(*, unavailable, renamed:"Signal.combineLatest")
public func combineLatest<A, B, C, D, E, F, Error>(_ a: Signal<A, Error>, _ b: Signal<B, Error>, _ c: Signal<C, Error>, _ d: Signal<D, Error>, _ e: Signal<E, Error>, _ f: Signal<F, Error>) -> Signal<(A, B, C, D, E, F), Error> { fatalError() }

@available(*, unavailable, renamed:"Signal.combineLatest")
public func combineLatest<A, B, C, D, E, F, G, Error>(_ a: Signal<A, Error>, _ b: Signal<B, Error>, _ c: Signal<C, Error>, _ d: Signal<D, Error>, _ e: Signal<E, Error>, _ f: Signal<F, Error>, _ g: Signal<G, Error>) -> Signal<(A, B, C, D, E, F, G), Error> { fatalError() }

@available(*, unavailable, renamed:"Signal.combineLatest")
public func combineLatest<A, B, C, D, E, F, G, H, Error>(_ a: Signal<A, Error>, _ b: Signal<B, Error>, _ c: Signal<C, Error>, _ d: Signal<D, Error>, _ e: Signal<E, Error>, _ f: Signal<F, Error>, _ g: Signal<G, Error>, _ h: Signal<H, Error>) -> Signal<(A, B, C, D, E, F, G, H), Error> { fatalError() }

@available(*, unavailable, renamed:"Signal.combineLatest")
public func combineLatest<A, B, C, D, E, F, G, H, I, Error>(_ a: Signal<A, Error>, _ b: Signal<B, Error>, _ c: Signal<C, Error>, _ d: Signal<D, Error>, _ e: Signal<E, Error>, _ f: Signal<F, Error>, _ g: Signal<G, Error>, _ h: Signal<H, Error>, _ i: Signal<I, Error>) -> Signal<(A, B, C, D, E, F, G, H, I), Error> { fatalError() }

@available(*, unavailable, renamed:"Signal.combineLatest")
public func combineLatest<A, B, C, D, E, F, G, H, I, J, Error>(_ a: Signal<A, Error>, _ b: Signal<B, Error>, _ c: Signal<C, Error>, _ d: Signal<D, Error>, _ e: Signal<E, Error>, _ f: Signal<F, Error>, _ g: Signal<G, Error>, _ h: Signal<H, Error>, _ i: Signal<I, Error>, _ j: Signal<J, Error>) -> Signal<(A, B, C, D, E, F, G, H, I, J), Error> { fatalError() }

@available(*, unavailable, renamed:"Signal.combineLatest")
public func combineLatest<S: Sequence, Value, Error>(_ signals: S) -> Signal<[Value], Error> where S.Iterator.Element == Signal<Value, Error> { fatalError() }

@available(*, unavailable, renamed:"Signal.zip")
public func zip<A, B, Error>(_ a: Signal<A, Error>, _ b: Signal<B, Error>) -> Signal<(A, B), Error> { fatalError() }

@available(*, unavailable, renamed:"Signal.zip")
public func zip<A, B, C, Error>(_ a: Signal<A, Error>, _ b: Signal<B, Error>, _ c: Signal<C, Error>) -> Signal<(A, B, C), Error> { fatalError() }

@available(*, unavailable, renamed:"Signal.zip")
public func zip<A, B, C, D, Error>(_ a: Signal<A, Error>, _ b: Signal<B, Error>, _ c: Signal<C, Error>, _ d: Signal<D, Error>) -> Signal<(A, B, C, D), Error> { fatalError() }

@available(*, unavailable, renamed:"Signal.zip")
public func zip<A, B, C, D, E, Error>(_ a: Signal<A, Error>, _ b: Signal<B, Error>, _ c: Signal<C, Error>, _ d: Signal<D, Error>, _ e: Signal<E, Error>) -> Signal<(A, B, C, D, E), Error> { fatalError() }

@available(*, unavailable, renamed:"Signal.zip")
public func zip<A, B, C, D, E, F, Error>(_ a: Signal<A, Error>, _ b: Signal<B, Error>, _ c: Signal<C, Error>, _ d: Signal<D, Error>, _ e: Signal<E, Error>, _ f: Signal<F, Error>) -> Signal<(A, B, C, D, E, F), Error> { fatalError() }

@available(*, unavailable, renamed:"Signal.zip")
public func zip<A, B, C, D, E, F, G, Error>(_ a: Signal<A, Error>, _ b: Signal<B, Error>, _ c: Signal<C, Error>, _ d: Signal<D, Error>, _ e: Signal<E, Error>, _ f: Signal<F, Error>, _ g: Signal<G, Error>) -> Signal<(A, B, C, D, E, F, G), Error> { fatalError() }

@available(*, unavailable, renamed:"Signal.zip")
public func zip<A, B, C, D, E, F, G, H, Error>(_ a: Signal<A, Error>, _ b: Signal<B, Error>, _ c: Signal<C, Error>, _ d: Signal<D, Error>, _ e: Signal<E, Error>, _ f: Signal<F, Error>, _ g: Signal<G, Error>, _ h: Signal<H, Error>) -> Signal<(A, B, C, D, E, F, G, H), Error> { fatalError() }

@available(*, unavailable, renamed:"Signal.zip")
public func zip<A, B, C, D, E, F, G, H, I, Error>(_ a: Signal<A, Error>, _ b: Signal<B, Error>, _ c: Signal<C, Error>, _ d: Signal<D, Error>, _ e: Signal<E, Error>, _ f: Signal<F, Error>, _ g: Signal<G, Error>, _ h: Signal<H, Error>, _ i: Signal<I, Error>) -> Signal<(A, B, C, D, E, F, G, H, I), Error> { fatalError() }

@available(*, unavailable, renamed:"Signal.zip")
public func zip<A, B, C, D, E, F, G, H, I, J, Error>(_ a: Signal<A, Error>, _ b: Signal<B, Error>, _ c: Signal<C, Error>, _ d: Signal<D, Error>, _ e: Signal<E, Error>, _ f: Signal<F, Error>, _ g: Signal<G, Error>, _ h: Signal<H, Error>, _ i: Signal<I, Error>, _ j: Signal<J, Error>) -> Signal<(A, B, C, D, E, F, G, H, I, J), Error> { fatalError() }

@available(*, unavailable, renamed:"Signal.zip")
public func zip<S: Sequence, Value, Error>(_ signals: S) -> Signal<[Value], Error> where S.Iterator.Element == Signal<Value, Error> { fatalError() }

@available(*, unavailable, renamed:"SignalProducer.combineLatest")
public func combineLatest<A, B, Error>(_ a: SignalProducer<A, Error>, _ b: SignalProducer<B, Error>) -> SignalProducer<(A, B), Error> { fatalError() }

@available(*, unavailable, renamed:"SignalProducer.combineLatest")
public func combineLatest<A, B, C, Error>(_ a: SignalProducer<A, Error>, _ b: SignalProducer<B, Error>, _ c: SignalProducer<C, Error>) -> SignalProducer<(A, B, C), Error> { fatalError() }

@available(*, unavailable, renamed:"SignalProducer.combineLatest")
public func combineLatest<A, B, C, D, Error>(_ a: SignalProducer<A, Error>, _ b: SignalProducer<B, Error>, _ c: SignalProducer<C, Error>, _ d: SignalProducer<D, Error>) -> SignalProducer<(A, B, C, D), Error> { fatalError() }

@available(*, unavailable, renamed:"SignalProducer.combineLatest")
public func combineLatest<A, B, C, D, E, Error>(_ a: SignalProducer<A, Error>, _ b: SignalProducer<B, Error>, _ c: SignalProducer<C, Error>, _ d: SignalProducer<D, Error>, _ e: SignalProducer<E, Error>) -> SignalProducer<(A, B, C, D, E), Error> { fatalError() }

@available(*, unavailable, renamed:"SignalProducer.combineLatest")
public func combineLatest<A, B, C, D, E, F, Error>(_ a: SignalProducer<A, Error>, _ b: SignalProducer<B, Error>, _ c: SignalProducer<C, Error>, _ d: SignalProducer<D, Error>, _ e: SignalProducer<E, Error>, _ f: SignalProducer<F, Error>) -> SignalProducer<(A, B, C, D, E, F), Error> { fatalError() }

@available(*, unavailable, renamed:"SignalProducer.combineLatest")
public func combineLatest<A, B, C, D, E, F, G, Error>(_ a: SignalProducer<A, Error>, _ b: SignalProducer<B, Error>, _ c: SignalProducer<C, Error>, _ d: SignalProducer<D, Error>, _ e: SignalProducer<E, Error>, _ f: SignalProducer<F, Error>, _ g: SignalProducer<G, Error>) -> SignalProducer<(A, B, C, D, E, F, G), Error> { fatalError() }

@available(*, unavailable, renamed:"SignalProducer.combineLatest")
public func combineLatest<A, B, C, D, E, F, G, H, Error>(_ a: SignalProducer<A, Error>, _ b: SignalProducer<B, Error>, _ c: SignalProducer<C, Error>, _ d: SignalProducer<D, Error>, _ e: SignalProducer<E, Error>, _ f: SignalProducer<F, Error>, _ g: SignalProducer<G, Error>, _ h: SignalProducer<H, Error>) -> SignalProducer<(A, B, C, D, E, F, G, H), Error> { fatalError() }

@available(*, unavailable, renamed:"SignalProducer.combineLatest")
public func combineLatest<A, B, C, D, E, F, G, H, I, Error>(_ a: SignalProducer<A, Error>, _ b: SignalProducer<B, Error>, _ c: SignalProducer<C, Error>, _ d: SignalProducer<D, Error>, _ e: SignalProducer<E, Error>, _ f: SignalProducer<F, Error>, _ g: SignalProducer<G, Error>, _ h: SignalProducer<H, Error>, _ i: SignalProducer<I, Error>) -> SignalProducer<(A, B, C, D, E, F, G, H, I), Error> { fatalError() }

@available(*, unavailable, renamed:"SignalProducer.combineLatest")
public func combineLatest<A, B, C, D, E, F, G, H, I, J, Error>(_ a: SignalProducer<A, Error>, _ b: SignalProducer<B, Error>, _ c: SignalProducer<C, Error>, _ d: SignalProducer<D, Error>, _ e: SignalProducer<E, Error>, _ f: SignalProducer<F, Error>, _ g: SignalProducer<G, Error>, _ h: SignalProducer<H, Error>, _ i: SignalProducer<I, Error>, _ j: SignalProducer<J, Error>) -> SignalProducer<(A, B, C, D, E, F, G, H, I, J), Error> { fatalError() }

@available(*, unavailable, renamed:"SignalProducer.combineLatest")
public func combineLatest<S: Sequence, Value, Error>(_ producers: S) -> SignalProducer<[Value], Error> where S.Iterator.Element == SignalProducer<Value, Error> { fatalError() }

@available(*, unavailable, renamed:"SignalProducer.zip")
public func zip<A, B, Error>(_ a: SignalProducer<A, Error>, _ b: SignalProducer<B, Error>) -> SignalProducer<(A, B), Error> { fatalError() }

@available(*, unavailable, renamed:"SignalProducer.zip")
public func zip<A, B, C, Error>(_ a: SignalProducer<A, Error>, _ b: SignalProducer<B, Error>, _ c: SignalProducer<C, Error>) -> SignalProducer<(A, B, C), Error> { fatalError() }

@available(*, unavailable, renamed:"SignalProducer.zip")
public func zip<A, B, C, D, Error>(_ a: SignalProducer<A, Error>, _ b: SignalProducer<B, Error>, _ c: SignalProducer<C, Error>, _ d: SignalProducer<D, Error>) -> SignalProducer<(A, B, C, D), Error> { fatalError() }

@available(*, unavailable, renamed:"SignalProducer.zip")
public func zip<A, B, C, D, E, Error>(_ a: SignalProducer<A, Error>, _ b: SignalProducer<B, Error>, _ c: SignalProducer<C, Error>, _ d: SignalProducer<D, Error>, _ e: SignalProducer<E, Error>) -> SignalProducer<(A, B, C, D, E), Error> { fatalError() }

@available(*, unavailable, renamed:"SignalProducer.zip")
public func zip<A, B, C, D, E, F, Error>(_ a: SignalProducer<A, Error>, _ b: SignalProducer<B, Error>, _ c: SignalProducer<C, Error>, _ d: SignalProducer<D, Error>, _ e: SignalProducer<E, Error>, _ f: SignalProducer<F, Error>) -> SignalProducer<(A, B, C, D, E, F), Error> { fatalError() }

@available(*, unavailable, renamed:"SignalProducer.zip")
public func zip<A, B, C, D, E, F, G, Error>(_ a: SignalProducer<A, Error>, _ b: SignalProducer<B, Error>, _ c: SignalProducer<C, Error>, _ d: SignalProducer<D, Error>, _ e: SignalProducer<E, Error>, _ f: SignalProducer<F, Error>, _ g: SignalProducer<G, Error>) -> SignalProducer<(A, B, C, D, E, F, G), Error> {
	fatalError()}

@available(*, unavailable, renamed:"SignalProducer.zip")
public func zip<A, B, C, D, E, F, G, H, Error>(_ a: SignalProducer<A, Error>, _ b: SignalProducer<B, Error>, _ c: SignalProducer<C, Error>, _ d: SignalProducer<D, Error>, _ e: SignalProducer<E, Error>, _ f: SignalProducer<F, Error>, _ g: SignalProducer<G, Error>, _ h: SignalProducer<H, Error>) -> SignalProducer<(A, B, C, D, E, F, G, H), Error> { fatalError() }

@available(*, unavailable, renamed:"SignalProducer.zip")
public func zip<A, B, C, D, E, F, G, H, I, Error>(_ a: SignalProducer<A, Error>, _ b: SignalProducer<B, Error>, _ c: SignalProducer<C, Error>, _ d: SignalProducer<D, Error>, _ e: SignalProducer<E, Error>, _ f: SignalProducer<F, Error>, _ g: SignalProducer<G, Error>, _ h: SignalProducer<H, Error>, _ i: SignalProducer<I, Error>) -> SignalProducer<(A, B, C, D, E, F, G, H, I), Error> { fatalError() }

@available(*, unavailable, renamed:"SignalProducer.zip")
public func zip<A, B, C, D, E, F, G, H, I, J, Error>(_ a: SignalProducer<A, Error>, _ b: SignalProducer<B, Error>, _ c: SignalProducer<C, Error>, _ d: SignalProducer<D, Error>, _ e: SignalProducer<E, Error>, _ f: SignalProducer<F, Error>, _ g: SignalProducer<G, Error>, _ h: SignalProducer<H, Error>, _ i: SignalProducer<I, Error>, _ j: SignalProducer<J, Error>) -> SignalProducer<(A, B, C, D, E, F, G, H, I, J), Error> { fatalError() }

@available(*, unavailable, renamed:"SignalProducer.zip")
public func zip<S: Sequence, Value, Error>(_ producers: S) -> SignalProducer<[Value], Error> where S.Iterator.Element == SignalProducer<Value, Error> { fatalError() }<|MERGE_RESOLUTION|>--- conflicted
+++ resolved
@@ -75,11 +75,11 @@
 	public func withValue<Result>(action: (Value) throws -> Result) rethrows -> Result { fatalError() }
 }
 
-<<<<<<< HEAD
 extension SignalProducer {
 	@available(*, unavailable, renamed:"attempt(_:)")
 	public func attempt(action: @escaping (Value) -> Result<(), Error>) -> SignalProducer<Value, Error> { fatalError() }
-=======
+}
+
 extension CompositeDisposable {
 	@available(*, deprecated, message:"Use `Disposable?` instead. The typealias would be removed in a future release.")
 	public typealias DisposableHandle = Disposable?
@@ -88,7 +88,6 @@
 extension Optional where Wrapped == Disposable {
 	@available(*, unavailable, renamed:"dispose")
 	public func remove() { fatalError() }
->>>>>>> ae1fcf83
 }
 
 @available(*, unavailable, renamed:"SignalProducer.timer")
