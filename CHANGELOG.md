--- conflicted
+++ resolved
@@ -1,11 +1,9 @@
 # master
 
+*Please add new entries at the top.*
+
 1. When unfair locks from libplatform are unavailable, ReactiveSwift now fallbacks to error checking Pthread mutexes instead of the default. Mitigations regarding issues with `pthread_mutex_trylock` have also been applied. (#654, kudos to @andersio)
-
-# 4.0.0-rc.2
-
-*Please add new entries at the top.*
-
+1. Fix some documentation errors about Carthage usage (#655)
 1. [CocoaPods] CocoaPods 1.4.0 is the minimum required version. (#651, kudos to @ikesyo)
 1. `<~` bindings now works with optional left-hand-side operands. (#642, kudos to @andersio and @Ankit-Aggarwal)
 
@@ -17,13 +15,8 @@
    nilTarget <~ notifications.map { $0.count }
    ```
 
-<<<<<<< HEAD
-=======
-1. Fix some documentation errors about Carthage usage (#655)
-
 # 4.0.0-rc.2
 
->>>>>>> 3eecd8c9
 1. Support Swift 4.2 (Xcode 10) (#644, kudos to @ikesyo) 
 
 # 4.0.0-rc.1
