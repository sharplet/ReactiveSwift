# master
*Please add new entries at the top.*

<<<<<<< HEAD
1. New operator `merge(with:)` (#600, kudos to @ra1028)
=======
1. New operator `map(value:)` (#601, kudos to @ra1028)
>>>>>>> a8b31f1e

# 3.1.0
1. Fixed `schedule(after:interval:leeway:)` being cancelled when the returned `Disposable` is not retained. (#584, kudos to @jjoelson)

# 3.1.0-rc.1
1. Fixed a scenario of downstream interruptions being dropped. (#577, kudos to @andersio)

   Manual interruption of time shifted producers, including `delay`, `observe(on:)`, `throttle`, `debounce` and `lazyMap`, should discard outstanding events at best effort ASAP.

   But in ReactiveSwift 2.0 to 3.0, the manual interruption is ignored if the upstream producer has terminated. For example:

   ```swift
   // Completed upstream + `delay`.
   SignalProducer.empty
       .delay(10.0, on: QueueScheduler.main)
       .startWithCompleted { print("Value should have been discarded!") }
       .dispose()

   // Console(t+10): Value should have been discarded!
   ```

   The expected behavior has now been restored.

   Please note that, since ReactiveSwift 2.0, while the interruption is handled immediately, the `interrupted` event delivery is not synchronous — it generally respects the closest asynchronous operator applied, and delivers on that scheduler.

1. `SignalProducer.concat` now has an overload that accepts an error. (#564, kudos to @nmccann)

1. Fix some documentation errors (#560, kudos to @ikesyo)

# 3.0.0
1. Code Coverage is reenabled. (#553)
   For Carthage users, version 0.26.0 and later is required for building App Store compatible binaries.

# 3.0.0-rc.1
1. Fixed integer overflow for `DispatchTimeInterval` in FoundationExtensions.swift (#506)

# 3.0.0-alpha.1
1. `Signal` now uses `Lifetime` for resource management. (#404, kudos to @andersio)

   The `Signal` initialzer now accepts a generator closure that is passed with the input `Observer` and the `Lifetime` as its arguments. The original variant accepting a single-argument generator closure is now obselete. This is a source breaking change.
   
   ```swift
   // New: Add `Disposable`s to the `Lifetime`.
   let candies = Signal<U, E> { (observer: Signal<U, E>.Observer, lifetime: Lifetime) in
      lifetime += trickOrTreat.observe(observer)
   }
   
   // Obsolete: Returning a `Disposable`.
   let candies = Signal { (observer: Signal<U, E>.Observer) -> Disposable? in
      return trickOrTreat.observe(observer)
   }
   ```

1. `SignalProducer.startWithSignal` now returns the value of the setup closure. (#533, kudos to @Burgestrand)

# 2.1.0-alpha.2
1. Disabled code coverage data to allow app submissions with Xcode 9.0 (see https://github.com/Carthage/Carthage/issues/2056, kudos to @NachoSoto)

# 2.1.0-alpha.1
1. `Signal.Observer.action` has been deprecated. Use `Signal.Observer.send` instead. (#515)

1. Workaround an unexpected EGAGIN error being returned by pthread in 32-bit ARM debug builds. (#508)

1. The `SignalProducer` internals have undergone a significant refactoring, which bootstraps the effort to reduce the overhead of constant producers and producer compositions. (#487, kudos to @andersio)

# 2.0.1
1. Addressed the exceptionally high build time. (#495)

1. New method ``retry(upTo:interval:on:)``. This delays retrying on failure by `interval` until hitting the `upTo` limitation.

# 2.0.0-rc.3
1. `Lifetime.+=` which ties a `Disposable` to a `Lifetime`, is now part of the public API and is no longer deprecated.

1. Feedbacks from `isEnabled` to the state of the same `Action` no longer deadlocks if it does not constitute an infinite feedback loop. (#481, kudos to @andersio)

   Note that `isExecuting` already supports `Action` state feedback, and legitimate feedback loops would still deadlock.

# 2.0.0-rc.2
1. Fixed a deadlock upon disposal when combining operators, i.e. `zip` and `combineLatest`, are used. (#471, kudos to @stevebrambilla for catching the bug)

# 2.0.0-rc.1
1. If the input observer of a `Signal` deinitializes while the `Signal` has not yet terminated, an `interrupted` event would now be automatically sent. (#463, kudos to @andersio)

1. `ValidationResult` and `ValidatorOutput` have been renamed to `ValidatingProperty.Result` and `ValidatingProperty.Decision`, respectively. (#443)

1. Mitigated a race condition related to ARC in the `Signal` internal. (#456, kudos to @andersio)

1. Added new convenience initialisers to `Action` that make creating actions with state input properties easier. When creating an `Action` that is conditionally enabled based on an optional property, use the renamed `Action.init(unwrapping:execute:)` initialisers. (#455, kudos to @sharplet)

# 2.0.0-alpha.3
1. `combinePrevious` for `Signal` and `SignalProducer` no longer requires an initial value. The first tuple would be emitted as soon as the second value is received by the operator if no initial value is given. (#445, kudos to @andersio)

1. Fixed an impedance mismatch in the `Signal` internals that caused heap corruptions. (#449, kudos to @gparker42)

1. In Swift 3.2 or later, you may create `BindingTarget` for a key path of a specific object. (#440, kudos to @andersio)

# 2.0.0-alpha.2
1. In Swift 3.2 or later, you can use `map()` with the new Smart Key Paths. (#435, kudos to @sharplet)

1. When composing `Signal` and `SignalProducer` of inhabitable types, e.g. `Never` or `NoError`, ReactiveSwift now warns about operators that are illogical to use, and traps at runtime when such operators attempt to instantiate an instance. (#429, kudos to @andersio)

1. N-ary `SignalProducer` operators are now generic and accept any type that can be expressed as `SignalProducer`. (#410, kudos to @andersio)
   Types may conform to `SignalProducerConvertible` to be an eligible operand.

1. The performance of `SignalProducer` has been improved significantly. (#140, kudos to @andersio)

   All lifted `SignalProducer` operators no longer yield an extra `Signal`. As a result, the calling overhead of event delivery is generally reduced proportionally to the level of chaining of lifted operators.
   
1. `interrupted` now respects `observe(on:)`. (#140)

   When a produced `Signal` is interrupted, if `observe(on:)` is the last applied operator, `interrupted` would now be delivered on the `Scheduler` passed to `observe(on:)` just like other events.

1. Feedbacks from `isExecuting` to the state of the same `Action`, including all `enabledIf` convenience initializers, no longer deadlocks. (#400, kudos to @andersio)

1. `MutableProperty` now enforces exclusivity of access. (#419, kudos to @andersio)

   In other words, nested modification in `MutableProperty.modify` is now prohibited. Generally speaking, it should have extremely limited impact as in most cases the `MutableProperty` would have been deadlocked already.

1. `promoteError` can now infer the new error type from the context. (#413, kudos to @andersio)

# 2.0.0-alpha.1
This is the first alpha release of ReactiveSwift 2.0. It requires Swift 3.1 (Xcode 8.3).

## Changes
### Modified `Signal` lifetime semantics (#355)
The `Signal` lifetime semantics is modified to improve interoperability with memory debugging tools. ReactiveSwift 2.0 adopted a new `Signal` internal which does not exploit deliberate retain cycles that consequentially confuse memory debugging tools.

A `Signal` is now automatically and silently disposed of, when:

1. the `Signal`  is not retained and has no active observer; or
1.  **(New)** both the `Signal`  and its input observer are not retained.

It is expected that memory debugging tools would no longer report irrelevant negative leaks that were once caused by the ReactiveSwift internals.

### `SignalProducer` resource management (#334)
`SignalProducer` now uses `Lifetime` for resource management. You may observe the `Lifetime` for the disposal of the produced `Signal`.

```swift
let producer = SignalProducer<Int, NoError> { observer, lifetime in
    if let disposable = numbers.observe(observer) {
        lifetime.observeEnded(disposable.dispose)
    }
}
```

Two `Disposable`-accepting methods `Lifetime.Type.+=` and `Lifetime.add` are provided to aid migration, and are subject to removal in a future release.

### Signal and SignalProducer 
1. All `Signal` and `SignalProducer` operators now belongs to the respective concrete types. (#304)

   Custom operators should extend the concrete types directly. `SignalProtocol` and `SignalProducerProtocol` should be used only for constraining associated types.

1. `combineLatest` and `zip` are optimised to have a constant overhead regardless of arity, mitigating the possibility of stack overflow. (#345) 

1. `flatMap(_:transform:)` is renamed to `flatMap(_:_:)`. (#339)

1. `promoteErrors(_:)`is renamed to `promoteError(_:)`. (#408)

1. `Event` is renamed to `Signal.Event`. (#376)

1. `Observer` is renamed to `Signal.Observer`. (#376)

### Action

1. `Action(input:_:)`, `Action(_:)`, `Action(enabledIf:_:)` and `Action(state:enabledIf:_:)` are renamed to `Action(state:execute:)`, `Action(execute:)`, `Action(enabledIf:execute:)` and `Action(state:enabledIf:execute:)` respectively. (#325)

### Properties
1. The memory overhead of property composition has been considerably reduced. (#340)

### Bindings
1. The `BindingSource` now requires only a producer representation of `self`. (#359)

1. The `<~` operator overloads are now provided by `BindingTargetProvider`. (#359)

### Disposables
1. `SimpleDisposable` and `ActionDisposable` has been folded into `AnyDisposable`. (#412)

1. `CompositeDisposable.DisposableHandle` is replaced by `Disposable?`. (#363)

1. The `+=` operator overloads for `CompositeDisposable` are now hosted inside the concrete types. (#412)

### Bag

1. Improved the performance of `Bag`. (#354)

1. `RemovalToken` is renamed to `Bag.Token`. (#354)

### Schedulers

1. `Scheduler` gains a class bound. (#333)

### Lifetime

1. `Lifetime.ended` now uses the inhabitable `Never` as its value type. (#392)

### Atomic

1. `Signal` and `Atomic` now use `os_unfair_lock` when it is available. (#342)

## Additions
1. `FlattenStrategy.race` is introduced. (#233, kudos to @inamiy)

   `race` flattens whichever inner signal that first sends an event, and ignores the rest.

1. `FlattenStrategy.concurrent` is introduced. (#298, kudos to @andersio)

   `concurrent` starts and flattens inner signals according to the specified concurrency limit. If an inner signal is received after the limit is reached, it would be queued and drained later as the in-flight inner signals terminate.

1. New operators: `reduce(into:)` and `scan(into:)`. (#365, kudos to @ikesyo)
 
   These variants pass to the closure an `inout` reference to the accumulator, which helps the performance when a large value type is used, e.g. collection.

1. `Property(initial:then:)` gains overloads that accept a producer or signal of the wrapped value type when the value type is an `Optional`. (#396)

## Deprecations and Removals
1. The requirement `BindingSource.observe(_:during:)` and the implementations have been removed.

1. All Swift 2 (ReactiveCocoa 4) obsolete symbols have been removed.

1. All deprecated methods and protocols in ReactiveSwift 1.1.x are no longer available.

## Acknowledgement

Thank you to all of @ReactiveCocoa/reactiveswift and all our contributors, but especially to @andersio, @calebd, @eimantas, @ikesyo, @inamiy, @Marcocanc, @mdiep, @NachoSoto, @sharplet and @tjnet. ReactiveSwift is only possible due to the many hours of work that these individuals have volunteered. ❤️

# 1.1.3
## Deprecation
1. `observe(_:during:)` is now deprecated. It would be removed in ReactiveSwift 2.0.
    Use `take(during:)` and the relevant observation API of `Signal`, `SignalProducer` and `Property` instead. (#374)
    
# 1.1.2
## Changes
1. Fixed a rare occurrence of `interrupted` events being emitted by a `Property`. (#362)

# 1.1.1
## Changes
1. The properties `Signal.negated`, `SignalProducer.negated` and `Property.negated` are deprecated. Use its operator form `negate()` instead.

# 1.1
## Additions

#### General
1. New boolean operators: `and`, `or` and `negated`; available on `Signal<Bool, E>`, `SignalProducer<Bool, E>` and `Property<Bool, E>` types. (#160, kudos to @cristianames92)
2. New operator `filterMap`. (#232, kudos to @RuiAAPeres)
3. New operator `lazyMap(on:_:)`. It coalesces `value` events when they are emitted at a rate faster than the rate the given scheduler can handle. The transform is applied on only the coalesced and the uncontended values. (#240, kudos to @liscio)
4. New protocol `BindingTargetProvider`, which replaces `BindingTargetProtocol`. (#254, kudos to @andersio)

#### SignalProducer
5. New initializer `SignalProducer(_:)`, which takes a `@escaping () -> Value` closure. It is similar to `SignalProducer(value:)`, but it lazily evaluates the value every time the producer is started. (#240, kudos to @liscio)

#### Lifetime
6. New method `Lifetime.observeEnded(self:)`. This is now the recommended way to explicitly observe the end of a `Lifetime`. Use `Lifetime.ended` only if composition is needed. (#229, kudos to @andersio)
7. New factory method `Lifetime.make()`, which returns a tuple of `Lifetime` and `Lifetime.Token`. (#236, kudos to @sharplet)

#### Properties
8. `ValidatingProperty`: A mutable property that validates mutations before committing them. (#182, kudos to @andersio).
9. A new interactive UI playground: `ReactiveSwift-UIExamples.playground`. It demonstrates how `ValidatingProperty` can be used in an interactive form UI. (#182)

## Changes
1. Flattening a signal of `Sequence` no longer requires an explicit `FlattenStrategy`. (#199, kudos to @dmcrodrigues)
2. `BindingSourceProtocol` has been renamed to `BindingSource`. (#254)
3. `SchedulerProtocol` and `DateSchedulerProtocol` has been renamed to `Scheduler` and `DateScheduler`, respectively. (#257)
4. `take(during:)` now handles ended `Lifetime` properly. (#229)

## Deprecations
1. `AtomicProtocol` has been deprecated. (#279)
2. `ActionProtocol` has been deprecated. (#284)
3. `ObserverProtocol` has been deprecated. (#262)
4. `BindingTargetProtocol` has been deprecated. (#254)

# 1.0.1
## Changes
1. Fixed a couple of infinite feedback loops in `Action`. (#221)
2. Fixed a race condition of `Signal` which might result in a deadlock when a signal is sent a terminal event as a result of an observer of it being released. (#267)

Kudos to @mdiep, @sharplet and @andersio who helped review the pull requests.

# 1.0

This is the first major release of ReactiveSwift, a multi-platform, pure-Swift functional reactive programming library spun off from [ReactiveCocoa](https://github.com/ReactiveCocoa/ReactiveCocoa). As Swift continues to expand beyond Apple’s platforms, we hope that ReactiveSwift will see broader adoption. To learn more, please refer to ReactiveCocoa’s [CHANGELOG](https://github.com/ReactiveCocoa/ReactiveCocoa/blob/master/CHANGELOG.md).

Major changes since ReactiveCocoa 4 include:
- **Updated for Swift 3**
  
  APIs have been updated and renamed to adhere to the Swift 3 [API Design Guidelines](https://swift.org/documentation/api-design-guidelines/).
- **Signal Lifetime Semantics**
  
  `Signal`s now live and continue to emit events only while either (a) they have observers or (b) they are retained. This clears up a number of unexpected cases and makes Signals much less dangerous.
- **Reactive Proxies**
  
  Types can now declare conformance to `ReactiveExtensionsProvider` to expose a `reactive` property that’s generic over `self`. This property hosts reactive extensions to the type, such as the ones provided on `NotificationCenter` and `URLSession`.
- **Property Composition**
  
  `Property`s can now be composed. They expose many of the familiar operators from `Signal` and `SignalProducer`, including `map`, `flatMap`, `combineLatest`, etc.
- **Binding Primitives**
  
  `BindingTargetProtocol` and `BindingSourceProtocol` have been introduced to allow binding of observable instances to targets. `BindingTarget` is a new concrete type that can be used to wrap a settable but non-observable property.
- **Lifetime**
  
  `Lifetime` is introduced to represent the lifetime of any arbitrary reference type. This can be used with the new `take(during:)` operator, but also forms part of the new binding APIs.
- **Race-free Action**
  
   A new `Action` initializer `Action(state:enabledIf:_:)` has been introduced. It allows the latest value of any arbitrary property to be supplied to the execution closure in addition to the input from `apply(_:)`, while having the availability being derived from the property.
  
   This eliminates a data race in ReactiveCocoa 4.x, when both the `enabledIf` predicate and the execution closure depend on an overlapping set of properties.

Extensive use of Swift’s `@available` declaration has been used to ease migration from ReactiveCocoa 4. Xcode should have fix-its for almost all changes from older APIs.

Thank you to all of @ReactiveCocoa/ReactiveSwift and all our contributors, but especially to @andersio, @liscio, @mdiep, @nachosoto, and @sharplet. ReactiveSwift is only possible due to the many hours of work that these individuals have volunteered. ❤️<|MERGE_RESOLUTION|>--- conflicted
+++ resolved
@@ -1,11 +1,8 @@
 # master
 *Please add new entries at the top.*
 
-<<<<<<< HEAD
 1. New operator `merge(with:)` (#600, kudos to @ra1028)
-=======
 1. New operator `map(value:)` (#601, kudos to @ra1028)
->>>>>>> a8b31f1e
 
 # 3.1.0
 1. Fixed `schedule(after:interval:leeway:)` being cancelled when the returned `Disposable` is not retained. (#584, kudos to @jjoelson)
