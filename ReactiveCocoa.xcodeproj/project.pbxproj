--- conflicted
+++ resolved
@@ -1965,11 +1965,8 @@
 				IPHONEOS_DEPLOYMENT_TARGET = 8.0;
 				MACOSX_DEPLOYMENT_TARGET = 10.9;
 				ONLY_ACTIVE_ARCH = YES;
-<<<<<<< HEAD
 				PRODUCT_BUNDLE_IDENTIFIER = "org.reactivecocoa.$(PRODUCT_NAME:rfc1034identifier)";
 				SWIFT_WHOLE_MODULE_OPTIMIZATION = NO;
-=======
->>>>>>> d7c269f2
 				TARGETED_DEVICE_FAMILY = "1,2";
 				VERSIONING_SYSTEM = "apple-generic";
 				VERSION_INFO_PREFIX = "";
@@ -1985,12 +1982,9 @@
 				GCC_OPTIMIZATION_LEVEL = 0;
 				IPHONEOS_DEPLOYMENT_TARGET = 8.0;
 				MACOSX_DEPLOYMENT_TARGET = 10.9;
-<<<<<<< HEAD
 				PRODUCT_BUNDLE_IDENTIFIER = "org.reactivecocoa.$(PRODUCT_NAME:rfc1034identifier)";
 				SWIFT_OPTIMIZATION_LEVEL = "-Onone";
 				SWIFT_WHOLE_MODULE_OPTIMIZATION = NO;
-=======
->>>>>>> d7c269f2
 				TARGETED_DEVICE_FAMILY = "1,2";
 				VERSIONING_SYSTEM = "apple-generic";
 				VERSION_INFO_PREFIX = "";
