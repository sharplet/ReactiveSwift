--- conflicted
+++ resolved
@@ -27,16 +27,10 @@
 
 		describe("UIScheduler") {
 			func dispatchSyncInBackground(_ action: () -> Void) {
-<<<<<<< HEAD
-				let group = dispatch_group_create()
-				dispatch_group_async(group, dispatch_get_global_queue(DISPATCH_QUEUE_PRIORITY_HIGH, 0), action)
-				dispatch_group_wait(group, DISPATCH_TIME_FOREVER)
-=======
 				let group = DispatchGroup()
 
 				DispatchQueue.global().async(group: group, qos: DispatchQoS.userInteractive, execute: action)
 				group.wait(timeout: .distantFuture)
->>>>>>> 21ec54ef
 			}
 
 			it("should run actions immediately when on the main thread") {
